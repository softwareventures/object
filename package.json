--- conflicted
+++ resolved
@@ -33,11 +33,7 @@
     "@softwareventures/eslint-config": "3.6.3",
     "@softwareventures/prettier-config": "1.0.2",
     "@softwareventures/semantic-release-config": "1.2.0",
-<<<<<<< HEAD
-    "@softwareventures/tsconfig": "2.3.3",
-=======
     "@softwareventures/tsconfig": "5.1.0",
->>>>>>> 002997c3
     "ava": "3.15.0",
     "cz-conventional-changelog": "3.3.0",
     "eslint": "7.30.0",
